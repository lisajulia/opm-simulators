--- conflicted
+++ resolved
@@ -27,18 +27,9 @@
                                                            const UnstructuredGrid& grid,
                                                            bool init_rock)
     {
-<<<<<<< HEAD
-        if (init_rock){
+       if (init_rock){
             rock_.init(deck, grid);
         }
-        pvt_.init(deck);
-        satprops_.init(deck, grid);
-	if (pvt_.numPhases() != satprops_.numPhases()) {
-	    THROW("BlackoilPropertiesBasic::BlackoilPropertiesBasic() - Inconsistent number of phases in pvt data ("
-		  << pvt_.numPhases() << ") and saturation-dependent function data (" << satprops_.numPhases() << ").");
-	}
-=======
-        rock_.init(deck, grid);
         pvt_.init(deck, 200);
         SaturationPropsFromDeck<SatFuncSimpleUniform>* ptr
             = new SaturationPropsFromDeck<SatFuncSimpleUniform>();
@@ -49,7 +40,6 @@
             THROW("BlackoilPropertiesFromDeck::BlackoilPropertiesFromDeck() - Inconsistent number of phases in pvt data ("
                   << pvt_.numPhases() << ") and saturation-dependent function data (" << satprops_->numPhases() << ").");
         }
->>>>>>> 17ffcc77
     }
 
     BlackoilPropertiesFromDeck::BlackoilPropertiesFromDeck(const EclipseGridParser& deck,
@@ -57,15 +47,10 @@
                                                            const parameter::ParameterGroup& param,
                                                            bool init_rock)
     {
-<<<<<<< HEAD
         if(init_rock){
             rock_.init(deck, grid);
         }
-        const int samples = param.getDefault("dead_tab_size", 1025);
-        pvt_.init(deck, samples);
-        satprops_.init(deck, grid, param);
-=======
-        rock_.init(deck, grid);
+
         const int pvt_samples = param.getDefault("pvt_tab_size", 200);
         pvt_.init(deck, pvt_samples);
 
@@ -111,7 +96,6 @@
                 THROW("Unknown threephase_model: " << threephase_model);
             }
         }
->>>>>>> 17ffcc77
 
         if (pvt_.numPhases() != satprops_->numPhases()) {
             THROW("BlackoilPropertiesFromDeck::BlackoilPropertiesFromDeck() - Inconsistent number of phases in pvt data ("
